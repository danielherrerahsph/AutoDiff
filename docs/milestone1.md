## Introduction

In its simplest form, we define the derivative of a function as its rate of change. We should familiarize ourselves with an example of a function, the notation for a derivative, and the graphical representation of rate of change.

Say we are incredibly lucky in our investments and our return, f(x), is modeled by the function f(x) = x2. Here, x can represent the dollar amount we invest. We would like to measure the rate at which our return, f(x), changes with respect to a change in our investment dollar amount, x. The notation for such is represented mathematically as:

$\frac{df}{dx}$ = $lim_{x\to 0} \frac{\Delta f}{\Delta x}$

For example, we may model the relationship between investment ($x$) and returns ($f(x)$) using a function f : $R$ &rarr; $R$, by $f(x) = x^2$. 

![](files/Figure1.png)

While the example above serves as a toy example to familiarize ourselves with the topic of differentiation and its graphical interpretation, the power of the derivative is not to be understated. Its origins data back to Isaac Newton and an application in physics and movement; however, it has since grown with applications in various different branches such as statistics, biology, finance, computer science, and many more fields.

There are three popular methods to calculate derivatives:

1) **Numerical**

2) **Symbolic**

3) **Automatic**

Numerical differentiation is the most basic and general introduction to calculating derivatives. In numerical differentiation we rely on the definition of the derivative, where we measure the amount of change in our function with a very small change in our input (x+h).

$$\frac{\delta{f(x)}}{\delta x} = lim_{h\to 0} \frac{f(x + h) - f(x)}{h}$$

However, numerical differentiation can have issues with round off errors that lead to not achieving machine precision and can struggle with computational time when many dependent variables exist. 

Symbolic differentiation attempts to manipulate formulas to create new formulas rather than performing numerical calculations. In doing so, we can in essence memorize derivatices of functiosn. However, symbolic interpretation is challenging to implement in computer programs and can be inefficient coding. 

Automatic differentiation focuses on certain core elements: the chain rule, elementary functions and, to a lesser extent, dual numbers. The benefits of automatic differentiation are that it does not suffer form the same round off errors that numerical differentiation is susceptible to and does not suffer from the overly expensive, inefficient methods of symbolic differentiation. For these reasons, automatic differentiation is ubiquitous in tasks requiring quick differentiation, such as optimization in machine learning.


## Background

Automatic differentiation builds off of two fundamental and relatively easy to understand concepts: elementary functions and the chain rule. 

### Elementary Functions

First, we can begin by providing an example of identifying elementary functions within a function. Consider the function: 

$f(x_{1}, x_{2}) = exp( sin(x_{1}^{2} + x_{2}^{2}) + 2 * cos(\frac{x_1}{x_2}))$

In the function above we can identify several functions that would be considered elementary functions: multiplication, division, sin(), cos(), exponentiation, powers. Automatic differentiation breaks about functions such as f(x) into the components of its elementary functions to act on intermediate steps in order to solve for its derivative. A more comprehensive list of variables is included below: 

<br> 

| Category| Elementary Functions |
| --- | --- |
| Arithmetic | multiplication, addition, subtraction, division |
| Powers and Roots | $x^{2}$, $y^{1/2}$ |
| Trigonometric | sine, cosine, tangent, secant, cosecant, cotangent |
| Logorithmic | $\log(x)$ |
| Exponential | $\exp(x)$ |



### Chain Rule 

Utilizing the above elementary functions, automatic differentiation applies the ever important chain rule to the elementary functions in order to solve the derivative of more complex functions. As  aquick recap of the chain rule, let us define the following function: 

$f(x) = log(7x^{2})$

We can replace $7x^{2}$ with u(x). This will allow us to do the following differentiation to get our desired derivative of f(x) with respect to x. 

**potentially include more steps below**

$\frac{df}{dx} = \frac{df}{du} \cdot \frac{du}{dx} =  \frac{2}{x}$ 



### Computational Graph

A computational graph allows us to see the ordered sequence of elementary functions, how we break down a more complex function from inisde to outside (in forward mode), and how we can calculate intermediate steps to arrive at our final derivative result. 

In the computational graph below, we can see that we begin with the inputs to the function, independent variables denoted by subscripts -1 and 0 (these generally take values <1). Additionally, we build on these with intermediate variables from $v_0, v_1, ...$. The intermediate variables parallel the elementary functions applied at each step until we arrive at the full complex model from the inside out (again in forward mode). We can follow the computational graph's arrows to see how the elementary functions are applied until we reach our desired result of differentiation.

Let us examine the utility of a computational graph with a complex function such as: 

$f(x_1, x_2) = [sin(\frac{x_1}{x_2} + \frac{x_1}{x_2} - e^{x_2} ] \cdot [ \frac{x1}{x2} - e^{x_2}]$ 

We can see that elementary functions we will need are exp(), sin(), addition, subtraction, multiplication, and division. Additionally, we will need to create intermediate steps that build on the independent variables $x_1$ and $x_2$ in order to create all parts of the complex model. By following the arrows of the graph, we can see how we can begin at the independent variables and arrive back at the full complex function f(x). 

![](files/Figure2.png)

provide explanation of evaluation trace and example 

explain forward mode and example 

explain reverse mode and example 

## How to Use PackageName

The package will include a module for an AutoDiff class that utilizes the core data structure, the DualNumber objects. User will interact with the AutoDiff module, without needing to interact with the DualNumber class. As such, user should import the AutoDiff module. User will initialize an AutomaticDifferentiator object with a list of strings representing a vector function $\mathbf{f}$. User can then use either forward or backward mode to evaluate the vector function at a point $\mathbf{x}$, represented by a dictionary with keys corresponding to the variable names in the user defined function. For example:

```python
function_output = ["sin(x1)+x2", "exp(x2)*ln(x1)"]
ad = AutoDiff(function_output)
inputs = {"x1": 2, "x2":1}
df1 = ad.forward(inputs)
df2 = ad.backward(inputs)
```

## Software Organization

```
team14/
    ├── src/
    │   ├── __init__.py
    │   ├── adiff.py
    │   ├── utils/
    |   |   ├── __init__.py     
    │   │   ├── dual_numbers.py
    │   │   └── helpers.py
    │   └── examples/
    |       ├── __init__.py
    │       ├── example_1.py
    |       └── ...
    ├── tests/
    ├── docs/
    │   └── milestone1
    ├── LICENSE
    └── README.md
```

- What modules do you plan on including? What is their basic functionality?
  - NumPy: used for mathematical operations in automatic differentiation.
  - Math: for mathematical constants like $\pi$ and $e$

- Where will your test suite live?
  - As indicated above, the test suite will be in the `tests/` directory, separated from the source files.

- How will you distribute your package (e.g. PyPI with PEP517/518 or simply setuptools)?
  - PyPI with PEP517.

- Other considerations?
  - If the operations included in the `dual_numbers` module prove to be too extensive for a single file we will consider changing it into a directory and separating the dual number related operations in different modules

## Implementation

<<<<<<< HEAD
**Overview**

The package will implement Automatic Differentiation by appropriately translating variables into **dual numbers**, and then simply evaluating expressions containing dual numbers using the built-in order of operations defined within Python. Crucially, when we perform (binary or unary) operations in evaluating these expressions, we will do so **using only** elemental operations which we explicitly define ourselves on `DualNumber`s (an object which we define), and which obey the characteristics of dual numbers. The resulting expression will itself be a dual number, the **real** part of which represents the evaluation of the function at the provided input, and the **dual** part of which represents the derivative of the functions evaluated the provided inputs.  

**Classes**

Class 1: `AutoDiff`

- This is the only class that users will directly interact with.
- Users instantiate an `AutoDiff` object with two parameters, `f` and `value`
  - `f` is either a *string* or *list of strings* representing the functions ($f : R^n \rightarrow R^m$) over which to evaluate the derivative. 
  - `value` is a *dictionary* (`str` : `float`), representing the value(s) at which the user seeks to evaluate the derivative
  - Some examples:
    - `ad = AutoDiff("sin(x) + 14", {"x" : 0})`
    - `ad = AutoDiff("sin(xy)", {"x" : 0, "y" : 1})`
    - `ad = AutoDiff("sin(xz)", {"x" : 0, "z" : 1})`
    - `ad = AutoDiff(["sin(x)", "x+y"], {"x" : 0, "y" : 1})`
    - `ad = AutoDiff(["sin(xyz)", "x+y", "y+z^2"], {"x" : 0, "y" : 1, "z" : 0})`
- Upon initialization the function will also check for valid input. For example, it will check:
  - Parenthesis correctly applied
  - Valid function names
  - Valid correspondence in variable names between functions and value names
- It will have a class method called `forward` which perform forward mode AD 
  - `forward` will operate on `self` and return:
    - A **scalar** of the specified derivative **if** provided a 1D input and 1D function
    - A **gradient** **if** provided a vector input and 1D output
    - A **Jacobian** **if** provided a vector input and vector output
  - Forward will calculate partial derivatives by simply converting functional string expressions into python functions which operate on DualNumbers, and evaluating these expressions using elementary operations which we explicitly define on DualNumbers (discussed below) 
  
Class 2: `DualNumber`

- This class will be used inside the `AutoDiff` class; it is the foundation upon which our implementation is build
- This class defines a DualNumber object which has two attributes `real` and `dual`
  - If not specified, the `dual` part of a DualNumber will default to 1
- We need to be able to perform elementary operations on DualNumbers in such a way that adheres to the behavior of dual numbers, as defined above.
- For example, for $z_1 = a_1 + b_1\epsilon$ and $z_2 = a_2  b_2 \epsilon$, we want that:
  - $z_1 + z_2 = (a_1 + a_2) + (b_1 + b_2)\epsilon$
  - $z_1z_2 = (a_1a_2) + (a_1b_2 + b_1a_2)\epsilon$
- In order to do this we will perform "operation overloading" on dunder methods, and define, for example:
=======
- What classes do you need and what will you implement first?

  - We will implement three classes: DualNumber, AutoDiffMath, and AutoDiff, in that order.

- What are the core data structures? How will you incorporate dual numbers?

  - The core data data structures include the inputs:

    - `function_output`:
      - Type: `List[str]`
      - Description: list of strings where each value represents the output of the function $f: R^n \rightarrow R^m$ in each dimension. Thus `function_output[i]` represents the return of function $f$ at dimension $i+1$.

    - `inputs`:
      - Type: `Dict[str, float]`
      - Description: dictionary of input values for vector $x$ to function $f: R^n \rightarrow R^m$. Key represents the name of the input variable that is used in `function_output` and value is the number we calculate the derivative at.
    - `ad`:
      - Type: `AutoDiff`
      - Description: class where the forward or backward automatic differention is performed.
  
  - Dual numbers will be used inside the `AutoDiff` class to perform forward automatic differentiation using the `DualNumber` class.

- What method and name attributes will your classes have?

  - The `DualNumber` class will have two instance variables representing the real and dual part of the dual number. It will overwrite most of the dunder methods that are used in mathmatical expressions, such as binary operations, comparison, equality, etc.
>>>>>>> 790057c1

```python
class DualNumber:
    def __init__(self, real, dual=1):
        self.real=real
        self.dual=1
    
    def __add__(self, other):
        pass #TODO
        
    def __mul__(self, other):
<<<<<<< HEAD
        pass #TODO

=======
        pass

    def __pow__(self, other):
        pass
    
>>>>>>> 790057c1
    def __radd__(self, other):
        pass #TODO
    
    def __rmul__(self, other):
        pass #TODO

    def __pow__(self, other):
        pass #TODO
    
    def __eq__(self, other):
        pass #TODO
    
    def __lt__(self, other):
        pass #TODO
    
    def __gt__(self, other):
        pass #TODO
    
    def __str__(self):
        pass #TODO

    # and more
```
- These methods will be carefully constructed to handle cases of, say, adding a DualNumber to a scalar (no matter the order in which they are passed)

<<<<<<< HEAD
Class 3: `AutoDiffMath`

- For those operations for which dunder methods are not defined, we will define a separate set of functions which perform these operations on DualNumbers. 
- We include these functions as static methods in a separate class which we import for use in the `AutoDiff` class defined above
- We need to import `numpy` and `math` for use in these functions
- These functions each follow the same structure: for a DualNumber, `a = DualNumber(real, dual)`, and a function `func`, if we pass `func(a)`, we will return another DualNumber, say `DualNumber(new_real, new_dual)` such that:
   - `new_real` is `func` applied to `real` 
   - `new_dual` is the derivative of `func` applied to `real` *times* `dual` (by the chain rule)
- By explicitly defining elemental operations in this way, we ensure that when evaluating expressions containing dual numbers, python will resolve to a final expression which is itself a dual number whose dual part represents the derivative of interest
- Here are some such functions:
=======
The `AutoDiffMath` class is used to carry out elementary math functions for the forward mode in automatic differentiation.
>>>>>>> 790057c1

```python
import numpy as np
import math

class AutoDiffMath:
    def __init__(self):
        pass
        
    @staticmethod
    def sin(DualNumber: x):  
        return DualNumber(np.sin(x.real), np.cos(x.real)*x.dual)
        
    @staticmethod
    def cos(DualNumber: x):  
        return DualNumber(np.cos(x.real), -np.sin(x.real)*x.dual)
        
    @staticmethod
    def log(DualNumber: x, float: base=math.e):  
        return DualNumber(np.log(x.real)/np.log(base), 1/(x.real*np.log(base))*x.dual)
               
    @staticmethod
    def exp(DualNumber: x):  
        return DualNumber(np.exp(x.real), np.exp(x.real)*x.dual)           
    
    # ... and more
```
<<<<<<< HEAD
    
- Below is skeleton code for the `AutoDiff` class which relies upon the DualNumber objects discussed above.

```python
import DualNumber
from AutoDiffMath import *
=======

```
f = [
    "x1+sin(x2)"
    ,"ln(x1*(x2**2))"
]
x = {'x1': 1, 'x2':pi}

f_parsed = 
    # resolve variables not being diff with respect to 
    [
     [DN(x1,1) + sin(x2),    x1+sin(DN(x2, 1)) = 1+sin(DN(x2,1))]
    ,[ln(DN(x1, 1)*(x2**2)), ln(x1*(DN(x2, 1)**2))]
] = [
     [DN(x1, 1) + 0,         1+sin(DN(x2, 1))]
    ,[ln(DN(x1, 1)*pi_sq),   ln(DN(x2, 1)**2)]
] = [
     [DN(1, 1) + 0,          1+sin(DN(pi, 1))]
    ,[ln(DN(1, 1)*pi_sq),    ln(DN(pi, 1)**2)]
] = [
     [DN(1, 1),              1+DN(cos(pi), -sin(pi)*1)]
    ,[ln(DN(pi_sq, pi_sq)),  ln(DN(pi_sq, 2*pi)]
] = [
     [DN(1, 1),              1+DN(1, 0)]
    ,[DN(pi_sq, 1),          DN(ln(pi_sq), 1/pi_sq*(2*pi))]
] = [
     [DN(1, 1),              DN(2, 0)]
    ,[DN(pi_sq, 1),          DN(ln(pi_sq), 2/pi)]
]
```

The `AudoDiff` class is the interface of the package. Users will initiate an `AutoDiff` object. The instance variables include the vector function passed as a list of strings and a seed vector. The class will implement two methods, one for forward mode and one for reverse, each taking a point $\mathbf{x}\in\mathbb{R}^m$ for evaluation. The class will also implement helper functions for forward and reverse mode, such as those to check the validity of the functions passed as strings, the correspondence between variables in $\mathbf{f}$ and $\mathbf{x}$, parsing the vector function passed as strings into an evaluable function using methods from AutoDiffMath, etc.

```python
from utils import *
>>>>>>> 790057c1

class AutoDiff:
    def __init__(self, f, value):
        self.format_check(f)
        self.f = f
        self.value = value
        
    def _format_check(self):
        '''check that vector function passed as strings are correctly formated'''
        pass
        
    def _parse(self, f, xi):
        '''parse f expressed in string to the overloading functions 
           defined for DualNumber
           f: The function to parse
           xi: Differentiate with respect to xi (xj treated as constant for j!=i)
           return: A function involving (potentially) a combination of DualNumbers and scalars which
           takes as input the entire dictionary self.value, passed via **kwargs
        '''
        return func
    
    def forward(self):
        jacobian = np.empty((len(self.value), (len(self.f)))
        for j, func in enumerate(self.f):
          for i, val in enumerate(self.value)
            parsed_func = parse(func, val)
            derivative  = parsed_func(self.value)
            jacobian[i, j] = derivative
            
        return jacobian
```

<<<<<<< HEAD
- Note that, as written,  `forward` always returns a Jacobian
  - In the event that a user passes in a scalar function and input, we can appropriately index into the Jacobian to return a scalar
  - The indexing of the Jacobian will correspond to the order in which functions and values were passed to `AutoDiff`. We will explore ways to potentially disambiguate this output. 
  - Further, the format_check class method will handle the case of converting a single string function into a single-element list for compatibility with `forward`.

**Other Comments**

- We will not need a graph class to resemble the computational graph in forward mode since, as discussed above, we can avoid storing this information by simply casting certain variables to dual numbers and using python's built in "order of operations" to evaluate these expressions in the ways we define. However, we may need to implement a graph class if we proceed to implement reverse mode at a later stage in the project.  
=======
- Will you need some graph class to resemble the computational graph in forward mode or maybe later for reverse mode? Note that in milestone 2 you propose an extension for your project, an example could be reverse mode.

  - We will need a graph class for the computational graph for reverse mode. We will not need a graph class for forward mode, as python implicitly carries out the calculation based on the computational graph, once the string function is correctly parsed and evaluated as a function that calls the overwritten methods from AutoDiffMath class.
>>>>>>> 790057c1

**Example**

Say a user runs:

```python
f = "sin(x)+3y"
value = {"x" : 0, "y" : 4}
ad = AutoDiff(f, value)
derivative = ad.forward()
print(derivative)
```

<<<<<<< HEAD
What is happening "behind the scenes"?

- Step 1: `AutoDiff(f, value)` will first check for valid input, and then create and instance of `AutoDiff` with `self.f = f` and `self.value = value`
- Step 2: `ad.forward()` will initialize an empty `jacobian` matrix of dimension 2x1
- Step 3: Fill in jacobian[0, 0] via `forward`, which will first calculate the derivative of `f` with respect to `x`
  - `parse(func, val)` will `parse` `f` with respect to `x` and return a function, `DualNumber.sin(DualNumber(x)) + 3*y` which takes two inputs, `x` and `y` 
    - Note that it only converted `x` to a DualNumber because we are differentiating with respect to `x` in this pass
  - `parsed_func(self.value)` will evaluate the parsed expression at the value `{"x" : 0, "y" : 4}`
  - The dual part of this expression will be the derivative of `f` with respect to `x`
  - We add the `derivative` to the appropriate index in the jacobian
- Step 4: Fill in jacobian[0, 1] via `forward`, which will calculate the derivative of `f` with respect to `y`
  - `parse(func, val)` will `parse` `f` with respect to `y` and return a function, `np.sin(x) + 3*DualNumber(y)` which takes two inputs, `x` and `y` 
    - Note that it only converted `y` to a DualNumber because we are differentiating with respect to `y` in this pass
  - `parsed_func(self.value)` will evaluate the parsed expression at the value `{"x" : 0, "y" : 4}`
  - The dual part of this expression will be the derivative of `f` with respect to `y`
  - We add the `derivative` to the appropriate index in the jacobian
- Step 5: Return the Jacobian

## Licensing
Licensing is an essential consideration when you create new software. You should choose a suitable license for your project. A comprehensive list of licenses can be found here. The license you choose depends on factors such as what other software or libraries you use in your code (copyleft, copyright). will you have to deal with patents? How can others advertise software that makes use of your code (or parts thereof)? You may consult the following reading to aid you in choosing a license:
=======
## Licensing

We will use the *MIT License*, since we want our library to be open for anyone to modify it. This library will not provide all uses or versions of automatic differentiation available or the ones being still developed. Due to the limited timeframe of the project we only aim to provide the backbones for automatic differentiation and some of the basic algorithms in automatic differentiation. Thus we want anyone that wants to make changes to the library to fill their specific needs to be able to do so, either in a commercial setting or not.
>>>>>>> 790057c1
<|MERGE_RESOLUTION|>--- conflicted
+++ resolved
@@ -138,7 +138,6 @@
 
 ## Implementation
 
-<<<<<<< HEAD
 **Overview**
 
 The package will implement Automatic Differentiation by appropriately translating variables into **dual numbers**, and then simply evaluating expressions containing dual numbers using the built-in order of operations defined within Python. Crucially, when we perform (binary or unary) operations in evaluating these expressions, we will do so **using only** elemental operations which we explicitly define ourselves on `DualNumber`s (an object which we define), and which obey the characteristics of dual numbers. The resulting expression will itself be a dual number, the **real** part of which represents the evaluation of the function at the provided input, and the **dual** part of which represents the derivative of the functions evaluated the provided inputs.  
@@ -178,32 +177,6 @@
   - $z_1 + z_2 = (a_1 + a_2) + (b_1 + b_2)\epsilon$
   - $z_1z_2 = (a_1a_2) + (a_1b_2 + b_1a_2)\epsilon$
 - In order to do this we will perform "operation overloading" on dunder methods, and define, for example:
-=======
-- What classes do you need and what will you implement first?
-
-  - We will implement three classes: DualNumber, AutoDiffMath, and AutoDiff, in that order.
-
-- What are the core data structures? How will you incorporate dual numbers?
-
-  - The core data data structures include the inputs:
-
-    - `function_output`:
-      - Type: `List[str]`
-      - Description: list of strings where each value represents the output of the function $f: R^n \rightarrow R^m$ in each dimension. Thus `function_output[i]` represents the return of function $f$ at dimension $i+1$.
-
-    - `inputs`:
-      - Type: `Dict[str, float]`
-      - Description: dictionary of input values for vector $x$ to function $f: R^n \rightarrow R^m$. Key represents the name of the input variable that is used in `function_output` and value is the number we calculate the derivative at.
-    - `ad`:
-      - Type: `AutoDiff`
-      - Description: class where the forward or backward automatic differention is performed.
-  
-  - Dual numbers will be used inside the `AutoDiff` class to perform forward automatic differentiation using the `DualNumber` class.
-
-- What method and name attributes will your classes have?
-
-  - The `DualNumber` class will have two instance variables representing the real and dual part of the dual number. It will overwrite most of the dunder methods that are used in mathmatical expressions, such as binary operations, comparison, equality, etc.
->>>>>>> 790057c1
 
 ```python
 class DualNumber:
@@ -215,23 +188,15 @@
         pass #TODO
         
     def __mul__(self, other):
-<<<<<<< HEAD
-        pass #TODO
-
-=======
-        pass
+        pass #TODO
+
+    def __radd__(self, other):
+        pass #TODO
+    
+    def __rmul__(self, other):
+        pass #TODO
 
     def __pow__(self, other):
-        pass
-    
->>>>>>> 790057c1
-    def __radd__(self, other):
-        pass #TODO
-    
-    def __rmul__(self, other):
-        pass #TODO
-
-    def __pow__(self, other):
         pass #TODO
     
     def __eq__(self, other):
@@ -250,7 +215,6 @@
 ```
 - These methods will be carefully constructed to handle cases of, say, adding a DualNumber to a scalar (no matter the order in which they are passed)
 
-<<<<<<< HEAD
 Class 3: `AutoDiffMath`
 
 - For those operations for which dunder methods are not defined, we will define a separate set of functions which perform these operations on DualNumbers. 
@@ -261,9 +225,6 @@
    - `new_dual` is the derivative of `func` applied to `real` *times* `dual` (by the chain rule)
 - By explicitly defining elemental operations in this way, we ensure that when evaluating expressions containing dual numbers, python will resolve to a final expression which is itself a dual number whose dual part represents the derivative of interest
 - Here are some such functions:
-=======
-The `AutoDiffMath` class is used to carry out elementary math functions for the forward mode in automatic differentiation.
->>>>>>> 790057c1
 
 ```python
 import numpy as np
@@ -282,7 +243,7 @@
         return DualNumber(np.cos(x.real), -np.sin(x.real)*x.dual)
         
     @staticmethod
-    def log(DualNumber: x, float: base=math.e):  
+    def log(DualNumber: x, float: base=np.e):  
         return DualNumber(np.log(x.real)/np.log(base), 1/(x.real*np.log(base))*x.dual)
                
     @staticmethod
@@ -291,50 +252,11 @@
     
     # ... and more
 ```
-<<<<<<< HEAD
-    
+
 - Below is skeleton code for the `AutoDiff` class which relies upon the DualNumber objects discussed above.
 
 ```python
-import DualNumber
-from AutoDiffMath import *
-=======
-
-```
-f = [
-    "x1+sin(x2)"
-    ,"ln(x1*(x2**2))"
-]
-x = {'x1': 1, 'x2':pi}
-
-f_parsed = 
-    # resolve variables not being diff with respect to 
-    [
-     [DN(x1,1) + sin(x2),    x1+sin(DN(x2, 1)) = 1+sin(DN(x2,1))]
-    ,[ln(DN(x1, 1)*(x2**2)), ln(x1*(DN(x2, 1)**2))]
-] = [
-     [DN(x1, 1) + 0,         1+sin(DN(x2, 1))]
-    ,[ln(DN(x1, 1)*pi_sq),   ln(DN(x2, 1)**2)]
-] = [
-     [DN(1, 1) + 0,          1+sin(DN(pi, 1))]
-    ,[ln(DN(1, 1)*pi_sq),    ln(DN(pi, 1)**2)]
-] = [
-     [DN(1, 1),              1+DN(cos(pi), -sin(pi)*1)]
-    ,[ln(DN(pi_sq, pi_sq)),  ln(DN(pi_sq, 2*pi)]
-] = [
-     [DN(1, 1),              1+DN(1, 0)]
-    ,[DN(pi_sq, 1),          DN(ln(pi_sq), 1/pi_sq*(2*pi))]
-] = [
-     [DN(1, 1),              DN(2, 0)]
-    ,[DN(pi_sq, 1),          DN(ln(pi_sq), 2/pi)]
-]
-```
-
-The `AudoDiff` class is the interface of the package. Users will initiate an `AutoDiff` object. The instance variables include the vector function passed as a list of strings and a seed vector. The class will implement two methods, one for forward mode and one for reverse, each taking a point $\mathbf{x}\in\mathbb{R}^m$ for evaluation. The class will also implement helper functions for forward and reverse mode, such as those to check the validity of the functions passed as strings, the correspondence between variables in $\mathbf{f}$ and $\mathbf{x}$, parsing the vector function passed as strings into an evaluable function using methods from AutoDiffMath, etc.
-
-```python
 from utils import *
->>>>>>> 790057c1
 
 class AutoDiff:
     def __init__(self, f, value):
@@ -367,7 +289,6 @@
         return jacobian
 ```
 
-<<<<<<< HEAD
 - Note that, as written,  `forward` always returns a Jacobian
   - In the event that a user passes in a scalar function and input, we can appropriately index into the Jacobian to return a scalar
   - The indexing of the Jacobian will correspond to the order in which functions and values were passed to `AutoDiff`. We will explore ways to potentially disambiguate this output. 
@@ -376,13 +297,6 @@
 **Other Comments**
 
 - We will not need a graph class to resemble the computational graph in forward mode since, as discussed above, we can avoid storing this information by simply casting certain variables to dual numbers and using python's built in "order of operations" to evaluate these expressions in the ways we define. However, we may need to implement a graph class if we proceed to implement reverse mode at a later stage in the project.  
-=======
-- Will you need some graph class to resemble the computational graph in forward mode or maybe later for reverse mode? Note that in milestone 2 you propose an extension for your project, an example could be reverse mode.
-
-  - We will need a graph class for the computational graph for reverse mode. We will not need a graph class for forward mode, as python implicitly carries out the calculation based on the computational graph, once the string function is correctly parsed and evaluated as a function that calls the overwritten methods from AutoDiffMath class.
->>>>>>> 790057c1
-
-**Example**
 
 Say a user runs:
 
@@ -394,7 +308,6 @@
 print(derivative)
 ```
 
-<<<<<<< HEAD
 What is happening "behind the scenes"?
 
 - Step 1: `AutoDiff(f, value)` will first check for valid input, and then create and instance of `AutoDiff` with `self.f = f` and `self.value = value`
@@ -414,9 +327,5 @@
 - Step 5: Return the Jacobian
 
 ## Licensing
-Licensing is an essential consideration when you create new software. You should choose a suitable license for your project. A comprehensive list of licenses can be found here. The license you choose depends on factors such as what other software or libraries you use in your code (copyleft, copyright). will you have to deal with patents? How can others advertise software that makes use of your code (or parts thereof)? You may consult the following reading to aid you in choosing a license:
-=======
-## Licensing
-
-We will use the *MIT License*, since we want our library to be open for anyone to modify it. This library will not provide all uses or versions of automatic differentiation available or the ones being still developed. Due to the limited timeframe of the project we only aim to provide the backbones for automatic differentiation and some of the basic algorithms in automatic differentiation. Thus we want anyone that wants to make changes to the library to fill their specific needs to be able to do so, either in a commercial setting or not.
->>>>>>> 790057c1
+
+We will use the *MIT License*, since we want our library to be open for anyone to modify it. This library will not provide all uses or versions of automatic differentiation available or the ones being still developed. Due to the limited timeframe of the project we only aim to provide the backbones for automatic differentiation and some of the basic algorithms in automatic differentiation. Thus we want anyone that wants to make changes to the library to fill their specific needs to be able to do so, either in a commercial setting or not.