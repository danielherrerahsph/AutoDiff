--- conflicted
+++ resolved
@@ -77,11 +77,7 @@
 
 We can see that elementary functions we will need are exp(), sin(), addition, subtraction, multiplication, and division. Additionally, we will need to create intermediate steps that build on the independent variables $x_1$ and $x_2$ in order to create all parts of the complex model. By following the arrows of the graph, we can see how we can begin at the independent variables and arrive back at the full complex function f(x). 
 
-<<<<<<< HEAD
-![80%](files/Figure2_new.png)
-=======
-![](images/Figure2.png)
->>>>>>> cf2b695d
+![80%](images/Figure2_new.png)
 
 ### Evaluation Trace (Forward Mode)
 
@@ -104,11 +100,7 @@
 
 ## How to Use AutoDiff
 
-<<<<<<< HEAD
 The package will include a module for an `AutoDiff` class that utilizes the core data structure, the `DualNumber` objects. The user will interact with the `AutoDiff` module, without needing to interact with the `DualNumber` class. As such, user should import the `AutoDiff` module and the elementary functions for dual numbers. The user will initialize an `AutoDiff` object with a list of lambda functions representing a vector function $\mathbf{f}$. The user can then evaluate either a directional derivative, gradient, or Jacobian. and an associated `value` at which to evalauate.For example:
-=======
-The package will include a module for an `AutoDiff` class that utilizes the core data structure, the `DualNumber` objects. The user will interact with the `AutoDiff` module, without needing to interact with the `DualNumber` class. As such, user should import the `AutoDiff` module and the elementary functions for dual numbers. The user will initialize an `AutoDiff` object with a list of lambda functions representing a vector function $\mathbf{f}$, and an associated `value` at which to evaluate. The user can then evaluate either a derivative, gradient, or Jacobian. For example:
->>>>>>> cf2b695d
 
 ```python
 from team14.auto_diff import AutoDiff
