--- conflicted
+++ resolved
@@ -334,52 +334,8 @@
             shape = (len(point), )
 
         for func in self.f:
-<<<<<<< HEAD
-            # forward pass
-            added_nodes = {}
-
-            # convert input to CompGraphNodes
-            if isinstance(point, (int, float)):
-                input_nodes = CompGraphNode(point, added_nodes=added_nodes)
-            elif isinstance(point, np.ndarray):
-                input_nodes = [
-                    CompGraphNode(p.item(), added_nodes=added_nodes)
-                    for p in point
-                ]
-            else:
-                input_nodes = [
-                    CompGraphNode(p, added_nodes=added_nodes) for p in point
-                ]
-
-            output_node = func(input_nodes)
-
-            # reverse pass
-            if isinstance(input_nodes, CompGraphNode):
-                input_nodes = [input_nodes]
-
-            # build adjacency list (a dictionary) for toposort
-            # the inputs do not have parents
-            adj_list = {n: set() for n in input_nodes}
-
-            # add intermediate nodes to the adjacency list
-            for node in added_nodes.values():
-                adj_list[node] = set(node.parents)
-
-            # toposort the computational graph
-            sorted_list = toposort_flatten(adj_list, sort=False)
-
-            # set last node's adjoint
-            output_node.adjoint = 1
-
-            # compute adjoint for each node
-            for node in reversed(sorted_list):
-                if node.parents is not None and node.partials is not None:
-                    for parent, partial in zip(node.parents, node.partials):
-                        parent.adjoint += node.adjoint * partial
-=======
             if isinstance(func, (int, float)):
                 jacobian += [np.zeros(shape)]
->>>>>>> 8df68b4e
 
             else:
                 # forward pass
@@ -420,8 +376,6 @@
                     # toposort the computational graph
                     sorted_list = toposort_flatten(adj_list, sort=False)
 
-                        
-
                     # set last node's adjoint
                     output_node.adjoint = 1
 
